--- conflicted
+++ resolved
@@ -26,16 +26,10 @@
 
 !!! note "'Context' is an overloaded term"
 
-    Runtime context refers to local context: data and dependencies your code needs to run.
-
-<<<<<<< HEAD
-    It does not refer to:
+    Runtime context refers to local context: data and dependencies your code needs to run. It does not refer to:
+
     * The LLM context, which is the data passed into the LLM's prompt.
     * The "context window", which is the maximum number of tokens that can be passed to the LLM.
-=======
-    The context discussed in this section is the local context. As a developer, you might use the local context to eventually optimize
-    the LLM context. For example, use a user_id to fetch a user's name and information from a database to populate the context window with relevant memories.
->>>>>>> 624247a5
 
     You likely want to use the local context to optimize the llm's context window. For example, you
     could use a user_id to fetch a user's name and information from a database to populate the context window with relevant memories.
