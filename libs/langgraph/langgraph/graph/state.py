from __future__ import annotations

import inspect
import logging
import sys
import typing
import warnings
from collections import defaultdict
from collections.abc import Awaitable, Hashable, Sequence
from functools import partial
from inspect import isclass, isfunction, ismethod, signature
from types import FunctionType
from typing import (
    Any,
    Callable,
    Generic,
    Literal,
    Union,
    cast,
    get_args,
    get_origin,
    get_type_hints,
    overload,
)

from langchain_core.runnables import Runnable, RunnableConfig
from pydantic import BaseModel, TypeAdapter
from typing_extensions import Self, Unpack, is_typeddict

from langgraph._internal._constants import (
    INTERRUPT,
    NS_END,
    NS_SEP,
    TASKS,
)
from langgraph._internal._fields import (
    get_cached_annotated_keys,
    get_field_default,
    get_update_as_tuples,
)
from langgraph._internal._pydantic import create_model
from langgraph._internal._runnable import coerce_to_runnable
from langgraph._internal._typing import EMPTY_SEQ, MISSING, DeprecatedKwargs
from langgraph.cache.base import BaseCache
from langgraph.channels.base import BaseChannel
from langgraph.channels.binop import BinaryOperatorAggregate
from langgraph.channels.ephemeral_value import EphemeralValue
from langgraph.channels.last_value import LastValue, LastValueAfterFinish
from langgraph.channels.named_barrier_value import (
    NamedBarrierValue,
    NamedBarrierValueAfterFinish,
)
from langgraph.checkpoint.base import Checkpoint
from langgraph.constants import END, START, TAG_HIDDEN
from langgraph.errors import (
    ErrorCode,
    InvalidUpdateError,
    ParentCommand,
    create_error_message,
)
from langgraph.graph._branch import BranchSpec
from langgraph.graph._node import StateNode, StateNodeSpec
from langgraph.managed.base import (
    ManagedValueSpec,
    is_managed_value,
)
from langgraph.pregel import Pregel
from langgraph.pregel._read import ChannelRead, PregelNode
from langgraph.pregel._write import (
    ChannelWrite,
    ChannelWriteEntry,
    ChannelWriteTupleEntry,
)
from langgraph.store.base import BaseStore
from langgraph.types import (
    All,
    CachePolicy,
    Checkpointer,
    Command,
    RetryPolicy,
    Send,
)
from langgraph.typing import ContextT, InputT, NodeInputT, OutputT, StateT
from langgraph.warnings import LangGraphDeprecatedSinceV05, LangGraphDeprecatedSinceV10

if sys.version_info < (3, 10):
    NoneType = type(None)
else:
    from types import NoneType as NoneType

__all__ = ("StateGraph", "CompiledStateGraph")

logger = logging.getLogger(__name__)

_CHANNEL_BRANCH_TO = "branch:to:{}"


def _warn_invalid_state_schema(schema: type[Any] | Any) -> None:
    if isinstance(schema, type):
        return
    if typing.get_args(schema):
        return
    warnings.warn(
        f"Invalid state_schema: {schema}. Expected a type or Annotated[type, reducer]. "
        "Please provide a valid schema to ensure correct updates.\n"
        " See: https://langchain-ai.github.io/langgraph/reference/graphs/#stategraph"
    )


def _get_node_name(node: StateNode[Any, ContextT]) -> str:
    try:
        return getattr(node, "__name__", node.__class__.__name__)
    except AttributeError:
        raise TypeError(f"Unsupported node type: {type(node)}")


class StateGraph(Generic[StateT, ContextT, InputT, OutputT]):
    """A graph whose nodes communicate by reading and writing to a shared state.
    The signature of each node is State -> Partial<State>.

    Each state key can optionally be annotated with a reducer function that
    will be used to aggregate the values of that key received from multiple nodes.
    The signature of a reducer function is (Value, Value) -> Value.

    Args:
        state_schema: The schema class that defines the state.
        context_schema: The schema class that defines the runtime context.
            Use this to expose immutable context data to your nodes, like user_id, db_conn, etc.
        input_schema: The schema class that defines the input to the graph.
        output_schema: The schema class that defines the output from the graph.

    Example:
        ```python
        from langchain_core.runnables import RunnableConfig
        from typing_extensions import Annotated, TypedDict
        from langgraph.checkpoint.memory import MemorySaver
        from langgraph.graph import StateGraph
        from langgraph.runtime import Runtime

        def reducer(a: list, b: int | None) -> list:
            if b is not None:
                return a + [b]
            return a

        class State(TypedDict):
            x: Annotated[list, reducer]

        class Context(TypedDict):
            r: float

        graph = StateGraph(state_schema=State, context_schema=Context)

        def node(state: State, runtime: Runtime[Context]) -> dict:
            r = runtie.context.get("r", 1.0)
            x = state["x"][-1]
            next_value = x * r * (1 - x)
            return {"x": next_value}

        graph.add_node("A", node)
        graph.set_entry_point("A")
        graph.set_finish_point("A")
        compiled = graph.compile()

        step1 = compiled.invoke({"x": 0.5}, context={"r": 3.0})
        # {'x': [0.5, 0.75]}
        ```
    """

    edges: set[tuple[str, str]]
    nodes: dict[str, StateNodeSpec[Any, ContextT]]
    branches: defaultdict[str, dict[str, BranchSpec]]
    channels: dict[str, BaseChannel]
    managed: dict[str, ManagedValueSpec]
    schemas: dict[type[Any], dict[str, BaseChannel | ManagedValueSpec]]
    waiting_edges: set[tuple[tuple[str, ...], str]]

    compiled: bool
    state_schema: type[StateT]
    context_schema: type[ContextT] | None
    input_schema: type[InputT]
    output_schema: type[OutputT]

    def __init__(
        self,
        state_schema: type[StateT],
        context_schema: type[ContextT] | None = None,
        *,
        input_schema: type[InputT] | None = None,
        output_schema: type[OutputT] | None = None,
        **kwargs: Unpack[DeprecatedKwargs],
    ) -> None:
        if (config_schema := kwargs.get("config_schema", MISSING)) is not MISSING:
            warnings.warn(
                "`config_schema` is deprecated and will be removed. Please use `context_schema` instead.",
                category=LangGraphDeprecatedSinceV10,
                stacklevel=2,
            )
            if context_schema is None:
                context_schema = cast(type[ContextT], config_schema)

        if (input_ := kwargs.get("input", MISSING)) is not MISSING:
            warnings.warn(
                "`input` is deprecated and will be removed. Please use `input_schema` instead.",
                category=LangGraphDeprecatedSinceV05,
                stacklevel=2,
            )
            if input_schema is None:
                input_schema = cast(type[InputT], input_)

        if (output := kwargs.get("output", MISSING)) is not MISSING:
            warnings.warn(
                "`output` is deprecated and will be removed. Please use `output_schema` instead.",
                category=LangGraphDeprecatedSinceV05,
                stacklevel=2,
            )
            if output_schema is None:
                output_schema = cast(type[OutputT], output)

        self.nodes = {}
        self.edges = set()
        self.branches = defaultdict(dict)
        self.schemas = {}
        self.channels = {}
        self.managed = {}
        self.compiled = False
        self.waiting_edges = set()

        self.state_schema = state_schema
        self.input_schema = cast(type[InputT], input_schema or state_schema)
        self.output_schema = cast(type[OutputT], output_schema or state_schema)
        self.context_schema = context_schema

        self._add_schema(self.state_schema)
        self._add_schema(self.input_schema, allow_managed=False)
        self._add_schema(self.output_schema, allow_managed=False)

    @property
    def _all_edges(self) -> set[tuple[str, str]]:
        return self.edges | {
            (start, end) for starts, end in self.waiting_edges for start in starts
        }

    def _add_schema(self, schema: type[Any], /, allow_managed: bool = True) -> None:
        if schema not in self.schemas:
            _warn_invalid_state_schema(schema)
            channels, managed, type_hints = _get_channels(schema)
            if managed and not allow_managed:
                names = ", ".join(managed)
                schema_name = getattr(schema, "__name__", "")
                raise ValueError(
                    f"Invalid managed channels detected in {schema_name}: {names}."
                    " Managed channels are not permitted in Input/Output schema."
                )
            self.schemas[schema] = {**channels, **managed}
            for key, channel in channels.items():
                if key in self.channels:
                    if self.channels[key] != channel:
                        if isinstance(channel, LastValue):
                            pass
                        else:
                            raise ValueError(
                                f"Channel '{key}' already exists with a different type"
                            )
                else:
                    self.channels[key] = channel
            for key, managed in managed.items():
                if key in self.managed:
                    if self.managed[key] != managed:
                        raise ValueError(
                            f"Managed value '{key}' already exists with a different type"
                        )
                else:
                    self.managed[key] = managed

    @overload
    def add_node(
        self,
        node: StateNode[NodeInputT, ContextT],
        *,
        defer: bool = False,
        metadata: dict[str, Any] | None = None,
        input_schema: None = None,
        retry_policy: RetryPolicy | Sequence[RetryPolicy] | None = None,
        cache_policy: CachePolicy | None = None,
        destinations: dict[str, str] | tuple[str, ...] | None = None,
        **kwargs: Unpack[DeprecatedKwargs],
    ) -> Self:
        """Add a new node to the state graph, input schema is inferred as the state schema.
        Will take the name of the function/runnable as the node name.
        """
        ...

    @overload
    def add_node(
        self,
        node: StateNode[NodeInputT, ContextT],
        *,
        defer: bool = False,
        metadata: dict[str, Any] | None = None,
        input_schema: type[NodeInputT],
        retry_policy: RetryPolicy | Sequence[RetryPolicy] | None = None,
        cache_policy: CachePolicy | None = None,
        destinations: dict[str, str] | tuple[str, ...] | None = None,
        **kwargs: Unpack[DeprecatedKwargs],
    ) -> Self:
        """Add a new node to the state graph, input schema is specified.
        Will take the name of the function/runnable as the node name.
        """
        ...

    @overload
    def add_node(
        self,
        node: str,
        action: StateNode[NodeInputT, ContextT],
        *,
        defer: bool = False,
        metadata: dict[str, Any] | None = None,
        input_schema: None = None,
        retry_policy: RetryPolicy | Sequence[RetryPolicy] | None = None,
        cache_policy: CachePolicy | None = None,
        destinations: dict[str, str] | tuple[str, ...] | None = None,
        **kwargs: Unpack[DeprecatedKwargs],
    ) -> Self:
        """Add a new node to the state graph, input schema is inferred as the state schema."""
        ...

    @overload
    def add_node(
        self,
        node: str | StateNode[NodeInputT, ContextT],
        action: StateNode[NodeInputT, ContextT] | None = None,
        *,
        defer: bool = False,
        metadata: dict[str, Any] | None = None,
        input_schema: type[NodeInputT],
        retry_policy: RetryPolicy | Sequence[RetryPolicy] | None = None,
        cache_policy: CachePolicy | None = None,
        destinations: dict[str, str] | tuple[str, ...] | None = None,
        **kwargs: Unpack[DeprecatedKwargs],
    ) -> Self:
        """Add a new node to the state graph, input schema is specified."""
        ...

    def add_node(
        self,
        node: str | StateNode[NodeInputT, ContextT],
        action: StateNode[NodeInputT, ContextT] | None = None,
        *,
        defer: bool = False,
        metadata: dict[str, Any] | None = None,
        input_schema: type[NodeInputT] | None = None,
        retry_policy: RetryPolicy | Sequence[RetryPolicy] | None = None,
        cache_policy: CachePolicy | None = None,
        destinations: dict[str, str] | tuple[str, ...] | None = None,
        **kwargs: Unpack[DeprecatedKwargs],
    ) -> Self:
        """Add a new node to the state graph.

        Args:
            node: The function or runnable this node will run.
                If a string is provided, it will be used as the node name, and action will be used as the function or runnable.
            action: The action associated with the node. (default: None)
                Will be used as the node function or runnable if `node` is a string (node name).
            defer: Whether to defer the execution of the node until the run is about to end.
            metadata: The metadata associated with the node. (default: None)
            input_schema: The input schema for the node. (default: the graph's state schema)
            retry_policy: The retry policy for the node. (default: None)
                If a sequence is provided, the first matching policy will be applied.
            cache_policy: The cache policy for the node. (default: None)
            destinations: Destinations that indicate where a node can route to.
                This is useful for edgeless graphs with nodes that return `Command` objects.
                If a dict is provided, the keys will be used as the target node names and the values will be used as the labels for the edges.
                If a tuple is provided, the values will be used as the target node names.
                NOTE: this is only used for graph rendering and doesn't have any effect on the graph execution.

        Example:
            ```python
            from typing_extensions import TypedDict

            from langchain_core.runnables import RunnableConfig
            from langgraph.graph import START, StateGraph

            class State(TypedDict):
                x: int

            def my_node(state: State, config: RunnableConfig) -> State:
                return {"x": state["x"] + 1}

            builder = StateGraph(State)
            builder.add_node(my_node)  # node name will be 'my_node'
            builder.add_edge(START, "my_node")
            graph = builder.compile()
            graph.invoke({"x": 1})
            # {'x': 2}
            ```

        Example: Customize the name:
            ```python
            builder = StateGraph(State)
            builder.add_node("my_fair_node", my_node)
            builder.add_edge(START, "my_fair_node")
            graph = builder.compile()
            graph.invoke({"x": 1})
            # {'x': 2}
            ```

        Returns:
            Self: The instance of the state graph, allowing for method chaining.
        """
        if (retry := kwargs.get("retry", MISSING)) is not MISSING:
            warnings.warn(
                "`retry` is deprecated and will be removed. Please use `retry_policy` instead.",
                category=LangGraphDeprecatedSinceV05,
            )
            if retry_policy is None:
                retry_policy = retry  # type: ignore[assignment]

        if (input_ := kwargs.get("input", MISSING)) is not MISSING:
            warnings.warn(
                "`input` is deprecated and will be removed. Please use `input_schema` instead.",
                category=LangGraphDeprecatedSinceV05,
            )
            if input_schema is None:
                input_schema = cast(Union[type[NodeInputT], None], input_)

        if not isinstance(node, str):
            action = node
            if isinstance(action, Runnable):
                node = action.get_name()
            else:
                node = getattr(action, "__name__", action.__class__.__name__)
            if node is None:
                raise ValueError(
                    "Node name must be provided if action is not a function"
                )
        if self.compiled:
            logger.warning(
                "Adding a node to a graph that has already been compiled. This will "
                "not be reflected in the compiled graph."
            )
        if not isinstance(node, str):
            action = node
            node = cast(str, getattr(action, "name", getattr(action, "__name__", None)))
            if node is None:
                raise ValueError(
                    "Node name must be provided if action is not a function"
                )
        if action is None:
            raise RuntimeError
        if node in self.nodes:
            raise ValueError(f"Node `{node}` already present.")
        if node == END or node == START:
            raise ValueError(f"Node `{node}` is reserved.")

        for character in (NS_SEP, NS_END):
            if character in node:
                raise ValueError(
                    f"'{character}' is a reserved character and is not allowed in the node names."
                )

        inferred_input_schema = None

        ends: tuple[str, ...] | dict[str, str] = EMPTY_SEQ
        try:
            if (
                isfunction(action)
                or ismethod(action)
                or ismethod(getattr(action, "__call__", None))
            ) and (
                hints := get_type_hints(getattr(action, "__call__"))
                or get_type_hints(action)
            ):
                if input_schema is None:
                    first_parameter_name = next(
                        iter(
                            inspect.signature(
                                cast(FunctionType, action)
                            ).parameters.keys()
                        )
                    )
                    if input_hint := hints.get(first_parameter_name):
                        if isinstance(input_hint, type) and get_type_hints(input_hint):
                            inferred_input_schema = input_hint
                if rtn := hints.get("return"):
                    # Handle Union types
                    rtn_origin = get_origin(rtn)
                    if rtn_origin is Union:
                        rtn_args = get_args(rtn)
                        # Look for Command in the union
                        for arg in rtn_args:
                            arg_origin = get_origin(arg)
                            if arg_origin is Command:
                                rtn = arg
                                rtn_origin = arg_origin
                                break

                    # Check if it's a Command type
                    if (
                        rtn_origin is Command
                        and (rargs := get_args(rtn))
                        and get_origin(rargs[0]) is Literal
                        and (vals := get_args(rargs[0]))
                    ):
                        ends = vals
        except (NameError, TypeError, StopIteration):
            pass

        if destinations is not None:
            ends = destinations

        if input_schema is not None:
            self.nodes[node] = StateNodeSpec[NodeInputT, ContextT](
                coerce_to_runnable(action, name=node, trace=False),  # type: ignore[arg-type]
                metadata,
                input_schema=input_schema,
                retry_policy=retry_policy,
                cache_policy=cache_policy,
                ends=ends,
                defer=defer,
            )
        elif inferred_input_schema is not None:
            self.nodes[node] = StateNodeSpec(
                coerce_to_runnable(action, name=node, trace=False),  # type: ignore[arg-type]
                metadata,
                input_schema=inferred_input_schema,
                retry_policy=retry_policy,
                cache_policy=cache_policy,
                ends=ends,
                defer=defer,
            )
        else:
            self.nodes[node] = StateNodeSpec[StateT, ContextT](
                coerce_to_runnable(action, name=node, trace=False),  # type: ignore[arg-type]
                metadata,
                input_schema=self.state_schema,
                retry_policy=retry_policy,
                cache_policy=cache_policy,
                ends=ends,
                defer=defer,
            )

        input_schema = input_schema or inferred_input_schema
        if input_schema is not None:
            self._add_schema(input_schema)

        return self

    def add_edge(self, start_key: str | list[str], end_key: str) -> Self:
        """Add a directed edge from the start node (or list of start nodes) to the end node.

        When a single start node is provided, the graph will wait for that node to complete
        before executing the end node. When multiple start nodes are provided,
        the graph will wait for ALL of the start nodes to complete before executing the end node.

        Args:
            start_key: The key(s) of the start node(s) of the edge.
            end_key: The key of the end node of the edge.

        Raises:
            ValueError: If the start key is 'END' or if the start key or end key is not present in the graph.

        Returns:
            Self: The instance of the state graph, allowing for method chaining.
        """
        if self.compiled:
            logger.warning(
                "Adding an edge to a graph that has already been compiled. This will "
                "not be reflected in the compiled graph."
            )

        if isinstance(start_key, str):
            if start_key == END:
                raise ValueError("END cannot be a start node")
            if end_key == START:
                raise ValueError("START cannot be an end node")

            # run this validation only for non-StateGraph graphs
            if not hasattr(self, "channels") and start_key in set(
                start for start, _ in self.edges
            ):
                raise ValueError(
                    f"Already found path for node '{start_key}'.\n"
                    "For multiple edges, use StateGraph with an Annotated state key."
                )

            self.edges.add((start_key, end_key))
            return self

        for start in start_key:
            if start == END:
                raise ValueError("END cannot be a start node")
            if start not in self.nodes:
                raise ValueError(f"Need to add_node `{start}` first")
        if end_key == START:
            raise ValueError("START cannot be an end node")
        if end_key != END and end_key not in self.nodes:
            raise ValueError(f"Need to add_node `{end_key}` first")

        self.waiting_edges.add((tuple(start_key), end_key))
        return self

    def add_conditional_edges(
        self,
        source: str,
        path: Callable[..., Hashable | list[Hashable]]
        | Callable[..., Awaitable[Hashable | list[Hashable]]]
        | Runnable[Any, Hashable | list[Hashable]],
        path_map: dict[Hashable, str] | list[str] | None = None,
    ) -> Self:
        """Add a conditional edge from the starting node to any number of destination nodes.

        Args:
            source: The starting node. This conditional edge will run when
                exiting this node.
            path: The callable that determines the next
                node or nodes. If not specifying `path_map` it should return one or
                more nodes. If it returns END, the graph will stop execution.
            path_map: Optional mapping of paths to node
                names. If omitted the paths returned by `path` should be node names.

        Returns:
            Self: The instance of the graph, allowing for method chaining.

        Note: Without typehints on the `path` function's return value (e.g., `-> Literal["foo", "__end__"]:`)
            or a path_map, the graph visualization assumes the edge could transition to any node in the graph.

        """  # noqa: E501
        if self.compiled:
            logger.warning(
                "Adding an edge to a graph that has already been compiled. This will "
                "not be reflected in the compiled graph."
            )

        # find a name for the condition
        path = coerce_to_runnable(path, name=None, trace=True)
        name = path.name or "condition"
        # validate the condition
        if name in self.branches[source]:
            raise ValueError(
                f"Branch with name `{path.name}` already exists for node `{source}`"
            )
        # save it
        self.branches[source][name] = BranchSpec.from_path(path, path_map, True)
        if schema := self.branches[source][name].input_schema:
            self._add_schema(schema)
        return self

    def add_sequence(
        self,
        nodes: Sequence[
            StateNode[NodeInputT, ContextT]
            | tuple[str, StateNode[NodeInputT, ContextT]]
        ],
    ) -> Self:
        """Add a sequence of nodes that will be executed in the provided order.

        Args:
            nodes: A sequence of StateNodes (callables that accept a state arg) or (name, StateNode) tuples.
                If no names are provided, the name will be inferred from the node object (e.g. a runnable or a callable name).
                Each node will be executed in the order provided.

        Raises:
            ValueError: if the sequence is empty.
            ValueError: if the sequence contains duplicate node names.

        Returns:
            Self: The instance of the state graph, allowing for method chaining.
        """
        if len(nodes) < 1:
            raise ValueError("Sequence requires at least one node.")

        previous_name: str | None = None
        for node in nodes:
            if isinstance(node, tuple) and len(node) == 2:
                name, node = node
            else:
                name = _get_node_name(node)

            if name in self.nodes:
                raise ValueError(
                    f"Node names must be unique: node with the name '{name}' already exists. "
                    "If you need to use two different runnables/callables with the same name (for example, using `lambda`), please provide them as tuples (name, runnable/callable)."
                )

            self.add_node(name, node)
            if previous_name is not None:
                self.add_edge(previous_name, name)

            previous_name = name

        return self

    def set_entry_point(self, key: str) -> Self:
        """Specifies the first node to be called in the graph.

        Equivalent to calling `add_edge(START, key)`.

        Parameters:
            key (str): The key of the node to set as the entry point.

        Returns:
            Self: The instance of the graph, allowing for method chaining.
        """
        return self.add_edge(START, key)

    def set_conditional_entry_point(
        self,
        path: Callable[..., Hashable | list[Hashable]]
        | Callable[..., Awaitable[Hashable | list[Hashable]]]
        | Runnable[Any, Hashable | list[Hashable]],
        path_map: dict[Hashable, str] | list[str] | None = None,
    ) -> Self:
        """Sets a conditional entry point in the graph.

        Args:
            path: The callable that determines the next
                node or nodes. If not specifying `path_map` it should return one or
                more nodes. If it returns END, the graph will stop execution.
            path_map: Optional mapping of paths to node
                names. If omitted the paths returned by `path` should be node names.

        Returns:
            Self: The instance of the graph, allowing for method chaining.
        """
        return self.add_conditional_edges(START, path, path_map)

    def set_finish_point(self, key: str) -> Self:
        """Marks a node as a finish point of the graph.

        If the graph reaches this node, it will cease execution.

        Parameters:
            key (str): The key of the node to set as the finish point.

        Returns:
            Self: The instance of the graph, allowing for method chaining.
        """
        return self.add_edge(key, END)

    def validate(self, interrupt: Sequence[str] | None = None) -> Self:
        # assemble sources
        all_sources = {src for src, _ in self._all_edges}
        for start, branches in self.branches.items():
            all_sources.add(start)
        for name, spec in self.nodes.items():
            if spec.ends:
                all_sources.add(name)
        # validate sources
        for source in all_sources:
            if source not in self.nodes and source != START:
                raise ValueError(f"Found edge starting at unknown node '{source}'")

        if START not in all_sources:
            raise ValueError(
                "Graph must have an entrypoint: add at least one edge from START to another node"
            )

        # assemble targets
        all_targets = {end for _, end in self._all_edges}
        for start, branches in self.branches.items():
            for cond, branch in branches.items():
                if branch.ends is not None:
                    for end in branch.ends.values():
                        if end not in self.nodes and end != END:
                            raise ValueError(
                                f"At '{start}' node, '{cond}' branch found unknown target '{end}'"
                            )
                        all_targets.add(end)
                else:
                    all_targets.add(END)
                    for node in self.nodes:
                        if node != start:
                            all_targets.add(node)
        for name, spec in self.nodes.items():
            if spec.ends:
                all_targets.update(spec.ends)
        for target in all_targets:
            if target not in self.nodes and target != END:
                raise ValueError(f"Found edge ending at unknown node `{target}`")
        # validate interrupts
        if interrupt:
            for node in interrupt:
                if node not in self.nodes:
                    raise ValueError(f"Interrupt node `{node}` not found")

        self.compiled = True
        return self

    def compile(
        self,
        checkpointer: Checkpointer = None,
        *,
        cache: BaseCache | None = None,
        store: BaseStore | None = None,
        interrupt_before: All | list[str] | None = None,
        interrupt_after: All | list[str] | None = None,
        debug: bool = False,
        name: str | None = None,
    ) -> CompiledStateGraph[StateT, ContextT, InputT, OutputT]:
        """Compiles the state graph into a `CompiledStateGraph` object.

        The compiled graph implements the `Runnable` interface and can be invoked,
        streamed, batched, and run asynchronously.

        Args:
            checkpointer: A checkpoint saver object or flag.
                If provided, this Checkpointer serves as a fully versioned "short-term memory" for the graph,
                allowing it to be paused, resumed, and replayed from any point.
                If None, it may inherit the parent graph's checkpointer when used as a subgraph.
                If False, it will not use or inherit any checkpointer.
            interrupt_before: An optional list of node names to interrupt before.
            interrupt_after: An optional list of node names to interrupt after.
            debug: A flag indicating whether to enable debug mode.
            name: The name to use for the compiled graph.

        Returns:
            CompiledStateGraph: The compiled state graph.
        """
        # assign default values
        interrupt_before = interrupt_before or []
        interrupt_after = interrupt_after or []

        # validate the graph
        self.validate(
            interrupt=(
                (interrupt_before if interrupt_before != "*" else []) + interrupt_after
                if interrupt_after != "*"
                else []
            )
        )

        # prepare output channels
        output_channels = (
            "__root__"
            if len(self.schemas[self.output_schema]) == 1
            and "__root__" in self.schemas[self.output_schema]
            else [
                key
                for key, val in self.schemas[self.output_schema].items()
                if not is_managed_value(val)
            ]
        )
        stream_channels = (
            "__root__"
            if len(self.channels) == 1 and "__root__" in self.channels
            else [
                key for key, val in self.channels.items() if not is_managed_value(val)
            ]
        )

        compiled = CompiledStateGraph[StateT, ContextT, InputT, OutputT](
            builder=self,
            schema_to_mapper={},
            context_schema=self.context_schema,
            nodes={},
            channels={
                **self.channels,
                **self.managed,
                START: EphemeralValue(self.input_schema),
            },
            input_channels=START,
            stream_mode="updates",
            output_channels=output_channels,
            stream_channels=stream_channels,
            checkpointer=checkpointer,
            interrupt_before_nodes=interrupt_before,
            interrupt_after_nodes=interrupt_after,
            auto_validate=False,
            debug=debug,
            store=store,
            cache=cache,
            name=name or "LangGraph",
        )

        compiled.attach_node(START, None)
        for key, node in self.nodes.items():
            compiled.attach_node(key, node)

        for start, end in self.edges:
            compiled.attach_edge(start, end)

        for starts, end in self.waiting_edges:
            compiled.attach_edge(starts, end)

        for start, branches in self.branches.items():
            for name, branch in branches.items():
                compiled.attach_branch(start, name, branch)

        return compiled.validate()


class CompiledStateGraph(
    Pregel[StateT, ContextT, InputT, OutputT],
    Generic[StateT, ContextT, InputT, OutputT],
):
    builder: StateGraph[StateT, ContextT, InputT, OutputT]
    schema_to_mapper: dict[type[Any], Callable[[Any], Any] | None]

    def __init__(
        self,
        *,
        builder: StateGraph[StateT, ContextT, InputT, OutputT],
        schema_to_mapper: dict[type[Any], Callable[[Any], Any] | None],
        **kwargs: Any,
    ) -> None:
        super().__init__(**kwargs)
        self.builder = builder
        self.schema_to_mapper = schema_to_mapper

    def get_input_jsonschema(
        self, config: RunnableConfig | None = None
    ) -> dict[str, Any]:
        return _get_json_schema(
            typ=self.builder.input_schema,
            schemas=self.builder.schemas,
            channels=self.builder.channels,
            name=self.get_name("Input"),
        )

    def get_output_jsonschema(
        self, config: RunnableConfig | None = None
    ) -> dict[str, Any]:
        return _get_json_schema(
            typ=self.builder.output_schema,
            schemas=self.builder.schemas,
            channels=self.builder.channels,
            name=self.get_name("Output"),
        )

    def attach_node(self, key: str, node: StateNodeSpec[Any, ContextT] | None) -> None:
        if key == START:
            output_keys = [
                k
                for k, v in self.builder.schemas[self.builder.input_schema].items()
                if not is_managed_value(v)
            ]
        else:
            output_keys = list(self.builder.channels) + [
                k for k, v in self.builder.managed.items()
            ]

        def _get_updates(
            input: None | dict | Any,
        ) -> Sequence[tuple[str, Any]] | None:
            if input is None:
                return None
            elif isinstance(input, dict):
                return [(k, v) for k, v in input.items() if k in output_keys]
            elif isinstance(input, Command):
                if input.graph == Command.PARENT:
                    return None
                return [
                    (k, v) for k, v in input._update_as_tuples() if k in output_keys
                ]
            elif (
                isinstance(input, (list, tuple))
                and input
                and any(isinstance(i, Command) for i in input)
            ):
                updates: list[tuple[str, Any]] = []
                for i in input:
                    if isinstance(i, Command):
                        if i.graph == Command.PARENT:
                            continue
                        updates.extend(
                            (k, v) for k, v in i._update_as_tuples() if k in output_keys
                        )
                    else:
                        updates.extend(_get_updates(i) or ())
                return updates
            elif (t := type(input)) and get_cached_annotated_keys(t):
                return get_update_as_tuples(input, output_keys)
            else:
                msg = create_error_message(
                    message=f"Expected dict, got {input}",
                    error_code=ErrorCode.INVALID_GRAPH_NODE_RETURN_VALUE,
                )
                raise InvalidUpdateError(msg)

        # state updaters
        write_entries: tuple[ChannelWriteEntry | ChannelWriteTupleEntry, ...] = (
            ChannelWriteTupleEntry(
                mapper=_get_root if output_keys == ["__root__"] else _get_updates
            ),
            ChannelWriteTupleEntry(
                mapper=_control_branch,
                static=_control_static(node.ends)
                if node is not None and node.ends is not None
                else None,
            ),
        )

        # add node and output channel
        if key == START:
            self.nodes[key] = PregelNode(
                tags=[TAG_HIDDEN],
                triggers=[START],
                channels=START,
                writers=[ChannelWrite(write_entries)],
            )
        elif node is not None:
            input_schema = node.input_schema if node else self.builder.state_schema
            input_channels = list(self.builder.schemas[input_schema])
            is_single_input = len(input_channels) == 1 and "__root__" in input_channels
            if input_schema in self.schema_to_mapper:
                mapper = self.schema_to_mapper[input_schema]
            else:
                mapper = _pick_mapper(input_channels, input_schema)
                self.schema_to_mapper[input_schema] = mapper

            branch_channel = _CHANNEL_BRANCH_TO.format(key)
            self.channels[branch_channel] = (
                LastValueAfterFinish(Any)
                if node.defer
                else EphemeralValue(Any, guard=False)
            )
            self.nodes[key] = PregelNode(
                triggers=[branch_channel],
                # read state keys and managed values
                channels=("__root__" if is_single_input else input_channels),
                # coerce state dict to schema class (eg. pydantic model)
                mapper=mapper,
                # publish to state keys
                writers=[ChannelWrite(write_entries)],
                metadata=node.metadata,
                retry_policy=node.retry_policy,
                cache_policy=node.cache_policy,
                bound=node.runnable,  # type: ignore[arg-type]
            )
        else:
            raise RuntimeError

    def attach_edge(self, starts: str | Sequence[str], end: str) -> None:
        if isinstance(starts, str):
            # subscribe to start channel
            if end != END:
                self.nodes[starts].writers.append(
                    ChannelWrite(
                        (ChannelWriteEntry(_CHANNEL_BRANCH_TO.format(end), None),)
                    )
                )
        elif end != END:
            channel_name = f"join:{'+'.join(starts)}:{end}"
            # register channel
            if self.builder.nodes[end].defer:
                self.channels[channel_name] = NamedBarrierValueAfterFinish(
                    str, set(starts)
                )
            else:
                self.channels[channel_name] = NamedBarrierValue(str, set(starts))
            # subscribe to channel
            self.nodes[end].triggers.append(channel_name)
            # publish to channel
            for start in starts:
                self.nodes[start].writers.append(
                    ChannelWrite((ChannelWriteEntry(channel_name, start),))
                )

    def attach_branch(
        self, start: str, name: str, branch: BranchSpec, *, with_reader: bool = True
    ) -> None:
        def get_writes(
            packets: Sequence[str | Send], static: bool = False
        ) -> Sequence[ChannelWriteEntry | Send]:
            writes = [
                (
                    ChannelWriteEntry(
                        p if p == END else _CHANNEL_BRANCH_TO.format(p), None
                    )
                    if not isinstance(p, Send)
                    else p
                )
                for p in packets
                if (True if static else p != END)
            ]
            if not writes:
                return []
            return writes

        if with_reader:
            # get schema
            schema = branch.input_schema or (
                self.builder.nodes[start].input_schema
                if start in self.builder.nodes
                else self.builder.state_schema
            )
            channels = list(self.builder.schemas[schema])
            # get mapper
            if schema in self.schema_to_mapper:
                mapper = self.schema_to_mapper[schema]
            else:
                mapper = _pick_mapper(channels, schema)
                self.schema_to_mapper[schema] = mapper
            # create reader
            reader: Callable[[RunnableConfig], Any] | None = partial(
                ChannelRead.do_read,
                select=channels[0] if channels == ["__root__"] else channels,
                fresh=True,
                # coerce state dict to schema class (eg. pydantic model)
                mapper=mapper,
            )
        else:
            reader = None

        # attach branch publisher
        self.nodes[start].writers.append(branch.run(get_writes, reader))

    def _migrate_checkpoint(self, checkpoint: Checkpoint) -> None:
        """Migrate a checkpoint to new channel layout."""
        super()._migrate_checkpoint(checkpoint)

        values = checkpoint["channel_values"]
        versions = checkpoint["channel_versions"]
        seen = checkpoint["versions_seen"]

        # empty checkpoints do not need migration
        if not versions:
            return

        # current version
        if checkpoint["v"] >= 3:
            return

        # Migrate from start:node to branch:to:node
        for k in list(versions):
            if k.startswith("start:"):
                # confirm node is present
                node = k.split(":")[1]
                if node not in self.nodes:
                    continue
                # get next version
                new_k = f"branch:to:{node}"
                new_v = (
                    max(versions[new_k], versions.pop(k))
                    if new_k in versions
                    else versions.pop(k)
                )
                # update seen
                for ss in (seen.get(node, {}), seen.get(INTERRUPT, {})):
                    if k in ss:
                        s = ss.pop(k)
                        if new_k in ss:
                            ss[new_k] = max(s, ss[new_k])
                        else:
                            ss[new_k] = s
                # update value
                if new_k not in values and k in values:
                    values[new_k] = values.pop(k)
                # update version
                versions[new_k] = new_v

        # Migrate from branch:source:condition:node to branch:to:node
        for k in list(versions):
            if k.startswith("branch:") and k.count(":") == 3:
                # confirm node is present
                node = k.split(":")[-1]
                if node not in self.nodes:
                    continue
                # get next version
                new_k = f"branch:to:{node}"
                new_v = (
                    max(versions[new_k], versions.pop(k))
                    if new_k in versions
                    else versions.pop(k)
                )
                # update seen
                for ss in (seen.get(node, {}), seen.get(INTERRUPT, {})):
                    if k in ss:
                        s = ss.pop(k)
                        if new_k in ss:
                            ss[new_k] = max(s, ss[new_k])
                        else:
                            ss[new_k] = s
                # update value
                if new_k not in values and k in values:
                    values[new_k] = values.pop(k)
                # update version
                versions[new_k] = new_v

        if not set(self.nodes).isdisjoint(versions):
            # Migrate from "node" to "branch:to:node"
            source_to_target = defaultdict(list)
            for start, end in self.builder.edges:
                if start != START and end != END:
                    source_to_target[start].append(end)
            for k in list(versions):
                if k == START:
                    continue
                if k in self.nodes:
                    v = versions.pop(k)
                    c = values.pop(k, MISSING)
                    for end in source_to_target[k]:
                        # get next version
                        new_k = f"branch:to:{end}"
                        new_v = max(versions[new_k], v) if new_k in versions else v
                        # update seen
                        for ss in (seen.get(end, {}), seen.get(INTERRUPT, {})):
                            if k in ss:
                                s = ss.pop(k)
                                if new_k in ss:
                                    ss[new_k] = max(s, ss[new_k])
                                else:
                                    ss[new_k] = s
                        # update value
                        if new_k not in values and c is not MISSING:
                            values[new_k] = c
                        # update version
                        versions[new_k] = new_v
                    # pop interrupt seen
                    if INTERRUPT in seen:
                        seen[INTERRUPT].pop(k, MISSING)


def _pick_mapper(
    state_keys: Sequence[str], schema: type[Any]
) -> Callable[[Any], Any] | None:
    if state_keys == ["__root__"]:
        return None
    if isclass(schema) and issubclass(schema, dict):
        return None
    return partial(_coerce_state, schema)


def _coerce_state(schema: type[Any], input: dict[str, Any]) -> dict[str, Any]:
    return schema(**input)


def _control_branch(value: Any) -> Sequence[tuple[str, Any]]:
    if isinstance(value, Send):
        return ((TASKS, value),)
    commands: list[Command] = []
    if isinstance(value, Command):
        commands.append(value)
    elif isinstance(value, (list, tuple)):
        for cmd in value:
            if isinstance(cmd, Command):
                commands.append(cmd)
    rtn: list[tuple[str, Any]] = []
    for command in commands:
        if command.graph == Command.PARENT:
            raise ParentCommand(command)
<<<<<<< HEAD
        if isinstance(command.goto, Send):
            rtn.append((TASKS, command.goto))
        elif isinstance(command.goto, str):
            rtn.append((_CHANNEL_BRANCH_TO.format(command.goto), None))
        else:
            rtn.extend(
                (TASKS, go)
                if isinstance(go, Send)
                else (_CHANNEL_BRANCH_TO.format(go), None)
                for go in command.goto
            )
=======

        goto_targets = (
            [command.goto] if isinstance(command.goto, (Send, str)) else command.goto
        )

        for go in goto_targets:
            if isinstance(go, Send):
                rtn.append((TASKS, go))
            elif isinstance(go, str) and go != END:
                # END is a special case, it's not actually a node in a practical sense
                # but rather a special terminal node that we don't need to branch to
                rtn.append((CHANNEL_BRANCH_TO.format(go), None))
>>>>>>> b3c52981
    return rtn


def _control_static(
    ends: tuple[str, ...] | dict[str, str],
) -> Sequence[tuple[str, Any, str | None]]:
    if isinstance(ends, dict):
        return [
            (k if k == END else _CHANNEL_BRANCH_TO.format(k), None, label)
            for k, label in ends.items()
        ]
    else:
        return [
            (e if e == END else _CHANNEL_BRANCH_TO.format(e), None, None) for e in ends
        ]


def _get_root(input: Any) -> Sequence[tuple[str, Any]] | None:
    if isinstance(input, Command):
        if input.graph == Command.PARENT:
            return ()
        return input._update_as_tuples()
    elif (
        isinstance(input, (list, tuple))
        and input
        and any(isinstance(i, Command) for i in input)
    ):
        updates: list[tuple[str, Any]] = []
        for i in input:
            if isinstance(i, Command):
                if i.graph == Command.PARENT:
                    continue
                updates.extend(i._update_as_tuples())
            else:
                updates.append(("__root__", i))
        return updates
    elif input is not None:
        return [("__root__", input)]


def _get_channels(
    schema: type[dict],
) -> tuple[dict[str, BaseChannel], dict[str, ManagedValueSpec], dict[str, Any]]:
    if not hasattr(schema, "__annotations__"):
        return (
            {"__root__": _get_channel("__root__", schema, allow_managed=False)},
            {},
            {},
        )

    type_hints = get_type_hints(schema, include_extras=True)
    all_keys = {
        name: _get_channel(name, typ)
        for name, typ in type_hints.items()
        if name != "__slots__"
    }
    return (
        {k: v for k, v in all_keys.items() if isinstance(v, BaseChannel)},
        {k: v for k, v in all_keys.items() if is_managed_value(v)},
        type_hints,
    )


@overload
def _get_channel(
    name: str, annotation: Any, *, allow_managed: Literal[False]
) -> BaseChannel: ...


@overload
def _get_channel(
    name: str, annotation: Any, *, allow_managed: Literal[True] = True
) -> BaseChannel | ManagedValueSpec: ...


def _get_channel(
    name: str, annotation: Any, *, allow_managed: bool = True
) -> BaseChannel | ManagedValueSpec:
    if manager := _is_field_managed_value(name, annotation):
        if allow_managed:
            return manager
        else:
            raise ValueError(f"This {annotation} not allowed in this position")
    elif channel := _is_field_channel(annotation):
        channel.key = name
        return channel
    elif channel := _is_field_binop(annotation):
        channel.key = name
        return channel

    fallback: LastValue = LastValue(annotation)
    fallback.key = name
    return fallback


def _is_field_channel(typ: type[Any]) -> BaseChannel | None:
    if hasattr(typ, "__metadata__"):
        meta = typ.__metadata__
        if len(meta) >= 1 and isinstance(meta[-1], BaseChannel):
            return meta[-1]
        elif len(meta) >= 1 and isclass(meta[-1]) and issubclass(meta[-1], BaseChannel):
            return meta[-1](typ.__origin__ if hasattr(typ, "__origin__") else typ)
    return None


def _is_field_binop(typ: type[Any]) -> BinaryOperatorAggregate | None:
    if hasattr(typ, "__metadata__"):
        meta = typ.__metadata__
        if len(meta) >= 1 and callable(meta[-1]):
            sig = signature(meta[-1])
            params = list(sig.parameters.values())
            if (
                sum(
                    p.kind in (p.POSITIONAL_ONLY, p.POSITIONAL_OR_KEYWORD)
                    for p in params
                )
                == 2
            ):
                return BinaryOperatorAggregate(typ, meta[-1])
            else:
                raise ValueError(
                    f"Invalid reducer signature. Expected (a, b) -> c. Got {sig}"
                )
    return None


def _is_field_managed_value(name: str, typ: type[Any]) -> ManagedValueSpec | None:
    if hasattr(typ, "__metadata__"):
        meta = typ.__metadata__
        if len(meta) >= 1:
            decoration = get_origin(meta[-1]) or meta[-1]
            if is_managed_value(decoration):
                return decoration

    return None


def _get_json_schema(
    typ: type,
    schemas: dict,
    channels: dict,
    name: str,
) -> dict[str, Any]:
    if isclass(typ) and issubclass(typ, BaseModel):
        return typ.model_json_schema()
    elif is_typeddict(typ):
        return TypeAdapter(typ).json_schema()
    else:
        keys = list(schemas[typ].keys())
        if len(keys) == 1 and keys[0] == "__root__":
            return create_model(
                name,
                root=(channels[keys[0]].UpdateType, None),
            ).model_json_schema()
        else:
            return create_model(
                name,
                field_definitions={
                    k: (
                        channels[k].UpdateType,
                        (
                            get_field_default(
                                k,
                                channels[k].UpdateType,
                                typ,
                            )
                        ),
                    )
                    for k in schemas[typ]
                    if k in channels and isinstance(channels[k], BaseChannel)
                },
            ).model_json_schema()<|MERGE_RESOLUTION|>--- conflicted
+++ resolved
@@ -1240,20 +1240,7 @@
     for command in commands:
         if command.graph == Command.PARENT:
             raise ParentCommand(command)
-<<<<<<< HEAD
-        if isinstance(command.goto, Send):
-            rtn.append((TASKS, command.goto))
-        elif isinstance(command.goto, str):
-            rtn.append((_CHANNEL_BRANCH_TO.format(command.goto), None))
-        else:
-            rtn.extend(
-                (TASKS, go)
-                if isinstance(go, Send)
-                else (_CHANNEL_BRANCH_TO.format(go), None)
-                for go in command.goto
-            )
-=======
-
+        
         goto_targets = (
             [command.goto] if isinstance(command.goto, (Send, str)) else command.goto
         )
@@ -1265,7 +1252,6 @@
                 # END is a special case, it's not actually a node in a practical sense
                 # but rather a special terminal node that we don't need to branch to
                 rtn.append((CHANNEL_BRANCH_TO.format(go), None))
->>>>>>> b3c52981
     return rtn
 
 
