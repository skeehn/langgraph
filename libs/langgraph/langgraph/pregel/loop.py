--- conflicted
+++ resolved
@@ -909,7 +909,11 @@
             ):
                 return
             if writes[0][0] == INTERRUPT:
-<<<<<<< HEAD
+                # in loop.py we append a bool to the PUSH task paths to indicate
+                # whether or not a call was present (that was popped). If so,
+                # we don't emit the interrupt as it'll be emitted by the parent
+                if task.path[0] == PUSH and task.path[-1] is True:
+                    return
                 interrupts = [
                     {
                         INTERRUPT: tuple(
@@ -925,30 +929,6 @@
                     self._emit("updates", lambda: iter(interrupts))
                 elif "values" in stream_modes:
                     self._emit("values", lambda: iter(interrupts))
-=======
-                # in loop.py we append a bool to the PUSH task paths to indicate
-                # whether or not a call was present (that was popped). If so,
-                # we don't emit the interrupt as it'll be emitted by the parent
-                if task.path[0] == PUSH and task.path[-1] is True:
-                    return
-                self._emit(
-                    "updates",
-                    lambda: iter(
-                        [
-                            {
-                                INTERRUPT: tuple(
-                                    v
-                                    for w in writes
-                                    if w[0] == INTERRUPT
-                                    for v in (
-                                        w[1] if isinstance(w[1], Sequence) else (w[1],)
-                                    )
-                                )
-                            }
-                        ]
-                    ),
-                )
->>>>>>> 0ff913c5
             elif writes[0][0] != ERROR:
                 self._emit(
                     "updates",
